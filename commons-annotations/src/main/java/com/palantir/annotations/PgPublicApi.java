--- conflicted
+++ resolved
@@ -1,21 +1,5 @@
 /*
-<<<<<<< HEAD
- * Copyright 2008 Palantir Technologies
- *
- * Licensed under the BSD-3 License (the "License");
- * you may not use this file except in compliance with the License.
- * You may obtain a copy of the License at
- *
- * http://opensource.org/licenses/BSD-3-Clause
- *
- * Unless required by applicable law or agreed to in writing, software
- * distributed under the License is distributed on an "AS IS" BASIS,
- * WITHOUT WARRANTIES OR CONDITIONS OF ANY KIND, either express or implied.
- * See the License for the specific language governing permissions and
- * limitations under the License.
-=======
  * Copyright 2008 Palantir Technologies, Inc. All rights reserved., Inc. All rights reserved.
->>>>>>> 5c15b51d
  */
 package com.palantir.annotations;
 
