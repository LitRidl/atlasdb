/**
 * Copyright 2015 Palantir Technologies
 *
 * Licensed under the BSD-3 License (the "License");
 * you may not use this file except in compliance with the License.
 * You may obtain a copy of the License at
 *
 * http://opensource.org/licenses/BSD-3-Clause
 *
 * Unless required by applicable law or agreed to in writing, software
 * distributed under the License is distributed on an "AS IS" BASIS,
 * WITHOUT WARRANTIES OR CONDITIONS OF ANY KIND, either express or implied.
 * See the License for the specific language governing permissions and
 * limitations under the License.
 */
// Copyright 2015 Palantir Technologies
//
// Licensed under the Apache License, Version 2.0 (the "License");
// you may not use this file except in compliance with the License.
// You may obtain a copy of the License at
//
// http://www.apache.org/licenses/LICENSE-2.0
//
// Unless required by applicable law or agreed to in writing, software
// distributed under the License is distributed on an "AS IS" BASIS,
// WITHOUT WARRANTIES OR CONDITIONS OF ANY KIND, either express or implied.
// See the License for the specific language governing permissions and
// limitations under the License.

package com.palantir.atlasdb.http;

import java.io.IOException;
import java.lang.reflect.Type;

import javax.ws.rs.core.MediaType;

<<<<<<< HEAD
import org.slf4j.Logger;
import org.slf4j.LoggerFactory;

import com.google.common.collect.Iterables;
=======
>>>>>>> 78dc9228
import com.google.common.net.HttpHeaders;
import com.palantir.common.remoting.HeaderAccessUtils;

import feign.FeignException;
import feign.Response;
import feign.codec.Decoder;
import feign.codec.StringDecoder;

/**
 * If the response has a Content-Type of text/plain, then this decoder uses a string decoder.
 * Otherwise, it falls back to the delegate.
 * @author jmeacham
 */
public class TextDelegateDecoder implements Decoder {
<<<<<<< HEAD
    private static final Logger log = LoggerFactory.getLogger(TextDelegateDecoder.class);
=======
    private static final String CONTENT_TYPE = HttpHeaders.CONTENT_TYPE.toLowerCase();

>>>>>>> 78dc9228
    private final Decoder delegate;
    private final Decoder stringDecoder;

    public TextDelegateDecoder(Decoder delegate) {
        this.delegate = delegate;
        this.stringDecoder = new StringDecoder();
    }

    @Override
    public Object decode(Response response, Type type) throws IOException, FeignException {
<<<<<<< HEAD
        try {
            Collection<String> contentTypes = response.headers().get(HttpHeaders.CONTENT_TYPE);
            // In the case of multiple content types, or an unknown content type, we'll use the delegate instead.
            if (contentTypes != null
                    && contentTypes.size() == 1
                    && Iterables.getOnlyElement(contentTypes, "").equals(MediaType.TEXT_PLAIN)) {
                return stringDecoder.decode(response, type);
            }
            return delegate.decode(response, type);
        } catch (Exception e) {
            log.error("Failed decoding response for type {}: {}", type, response);
            throw e;
        }
=======
        if (HeaderAccessUtils.shortcircuitingCaseInsensitiveContainsEntry(
                response.headers(),
                CONTENT_TYPE,
                MediaType.TEXT_PLAIN)) {
            return stringDecoder.decode(response, type);
        }
        return delegate.decode(response, type);
>>>>>>> 78dc9228
    }
}<|MERGE_RESOLUTION|>--- conflicted
+++ resolved
@@ -34,13 +34,6 @@
 
 import javax.ws.rs.core.MediaType;
 
-<<<<<<< HEAD
-import org.slf4j.Logger;
-import org.slf4j.LoggerFactory;
-
-import com.google.common.collect.Iterables;
-=======
->>>>>>> 78dc9228
 import com.google.common.net.HttpHeaders;
 import com.palantir.common.remoting.HeaderAccessUtils;
 
@@ -55,12 +48,8 @@
  * @author jmeacham
  */
 public class TextDelegateDecoder implements Decoder {
-<<<<<<< HEAD
-    private static final Logger log = LoggerFactory.getLogger(TextDelegateDecoder.class);
-=======
     private static final String CONTENT_TYPE = HttpHeaders.CONTENT_TYPE.toLowerCase();
 
->>>>>>> 78dc9228
     private final Decoder delegate;
     private final Decoder stringDecoder;
 
@@ -71,21 +60,6 @@
 
     @Override
     public Object decode(Response response, Type type) throws IOException, FeignException {
-<<<<<<< HEAD
-        try {
-            Collection<String> contentTypes = response.headers().get(HttpHeaders.CONTENT_TYPE);
-            // In the case of multiple content types, or an unknown content type, we'll use the delegate instead.
-            if (contentTypes != null
-                    && contentTypes.size() == 1
-                    && Iterables.getOnlyElement(contentTypes, "").equals(MediaType.TEXT_PLAIN)) {
-                return stringDecoder.decode(response, type);
-            }
-            return delegate.decode(response, type);
-        } catch (Exception e) {
-            log.error("Failed decoding response for type {}: {}", type, response);
-            throw e;
-        }
-=======
         if (HeaderAccessUtils.shortcircuitingCaseInsensitiveContainsEntry(
                 response.headers(),
                 CONTENT_TYPE,
@@ -93,6 +67,5 @@
             return stringDecoder.decode(response, type);
         }
         return delegate.decode(response, type);
->>>>>>> 78dc9228
     }
 }