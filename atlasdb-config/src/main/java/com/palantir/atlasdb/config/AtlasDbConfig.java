/*
 * Copyright 2015 Palantir Technologies, Inc. All rights reserved.
 *
 * Licensed under the BSD-3 License (the "License");
 * you may not use this file except in compliance with the License.
 * You may obtain a copy of the License at
 *
 * http://opensource.org/licenses/BSD-3-Clause
 *
 * Unless required by applicable law or agreed to in writing, software
 * distributed under the License is distributed on an "AS IS" BASIS,
 * WITHOUT WARRANTIES OR CONDITIONS OF ANY KIND, either express or implied.
 * See the License for the specific language governing permissions and
 * limitations under the License.
 */
package com.palantir.atlasdb.config;

import java.util.Optional;

import javax.annotation.Nullable;

import org.immutables.value.Value;

import com.fasterxml.jackson.annotation.JsonIgnore;
import com.fasterxml.jackson.databind.annotation.JsonDeserialize;
import com.fasterxml.jackson.databind.annotation.JsonSerialize;
import com.google.common.annotations.VisibleForTesting;
import com.google.common.base.Preconditions;
import com.palantir.atlasdb.AtlasDbConstants;
import com.palantir.atlasdb.memory.InMemoryAtlasDbConfig;
import com.palantir.atlasdb.spi.KeyValueServiceConfig;
import com.palantir.exception.NotInitializedException;

@JsonDeserialize(as = ImmutableAtlasDbConfig.class)
@JsonSerialize(as = ImmutableAtlasDbConfig.class)
@Value.Immutable
public abstract class AtlasDbConfig {

<<<<<<< HEAD
    static final String UNSPECIFIED_NAMESPACE = "unspecifed";
=======
    @VisibleForTesting
    static final String UNSPECIFIED_NAMESPACE = "unspecified";

    private String namespace;
>>>>>>> 22e129ab

    public abstract KeyValueServiceConfig keyValueService();

    public abstract Optional<LeaderConfig> leader();

    public abstract Optional<TimeLockClientConfig> timelock();

    public abstract Optional<ServerListConfig> lock();

    public abstract Optional<ServerListConfig> timestamp();

    /**
     * A namespace refers to a String that is used to identify this AtlasDB client to the relevant timestamp, lock and
     * key value services. Currently, this only applies to external timelock services, and Cassandra KVS (where it is
     * used as the keyspace).
     *
     * For backwards compatibility reasons, this is optional. If no namespace is specified:
     *   - if using Cassandra, the keyspace must be explicitly specified.
     *   - if using TimeLock, the client name must be explicitly specified.
     *
     * If a namespace is specified and a Cassandra keyspace / TimeLock client name is also explicitly specified, then
     * AtlasDB will fail to start if these are contradictory.
     */
    public abstract Optional<String> namespace();

    /**
     * The transaction read timeout is the maximum amount of
     * time a read only transaction can safely run. Read only
     * transactions that run any longer may fail if they attempt
     * to perform additional reads.
     * <p>
     * The benefit of making this smaller is making overwritten
     * data 'unreadable' more quickly. This allows the background
     * sweeper to delete overwritten data sooner.
     */
    @Value.Default
    public long getTransactionReadTimeoutMillis() {
        return AtlasDbConstants.DEFAULT_TRANSACTION_READ_TIMEOUT;
    }

    /**
     * The punch interval is how frequently a row mapping the
     * current wall clock time to the maximum timestamp is
     * recorded.
     * <p>
     * These records allow wall clock times (used by the
     * transaction read timeout) to be translated to timestamps.
     */
    @Value.Default
    public long getPunchIntervalMillis() {
        return AtlasDbConstants.DEFAULT_PUNCH_INTERVAL_MILLIS;
    }

    /**
     * Scrubbing is the process of removing overwritten or deleted
     * cells from the underlying key value store after a hard-delete
     * transaction has committed (as opposed to shadowing such data,
     * which still leaves the data available to transactions that
     * started before the overwrite or deletion).
     * <p>
     * Scrubbing non-aggressively will cause scrubbing to be delayed
     * until the transaction read timeout passes ensuring that no
     * (well behaved, shorter than read timeout) transactions will
     * attempt to read scrubbed data. (Note: Badly behaved transactions
     * that do so will abort with an exception).
     * <p>
     * Scrubbing aggressively will cause the deletion to occur
     * immediately, which will cause any active transactions that
     * attempt to read the deleted cell to abort and fail with an
     * exception.
     */
    @Value.Default
    public boolean backgroundScrubAggressively() {
        return AtlasDbConstants.DEFAULT_BACKGROUND_SCRUB_AGGRESSIVELY;
    }

    /**
     * The number of background threads to use to perform scrubbing.
     */
    @Value.Default
    public int getBackgroundScrubThreads() {
        return AtlasDbConstants.DEFAULT_BACKGROUND_SCRUB_THREADS;
    }

    /**
     * The number of background threads to use to read from the scrub queue.
     */
    @Value.Default
    public int getBackgroundScrubReadThreads() {
        return AtlasDbConstants.DEFAULT_BACKGROUND_SCRUB_READ_THREADS;
    }

    /**
     * The frequency with which the background sweeper runs to clean up
     * cells that have been non-aggressively scrubbed.
     */
    @Value.Default
    public long getBackgroundScrubFrequencyMillis() {
        return AtlasDbConstants.DEFAULT_BACKGROUND_SCRUB_FREQUENCY_MILLIS;
    }

    /**
     * The number of cells to scrub per batch by the background scrubber.
     */
    @Value.Default
    public int getBackgroundScrubBatchSize() {
        return AtlasDbConstants.DEFAULT_BACKGROUND_SCRUB_BATCH_SIZE;
    }

    /**
     * If false, the KVS and classes that depend on it will only try to initialize synchronously and will throw on
     * failure, preventing AtlasDB from starting. This is consistent with the behaviour prior to implementing
     * asynchronous initialization.
     * <p>
     * If true, initialization will be attempted synchronously, but on failure we keep retrying asynchronously to start
     * AtlasDB. If a method is invoked on an not-yet-initialized
     * {@link com.palantir.atlasdb.transaction.api.TransactionManager} or other object, a
     * {@link NotInitializedException} will be thrown. Clients can register a
     * {@link com.palantir.atlasdb.http.NotInitializedExceptionMapper} if they wish to map this exception to a 503
     * status code.
     */
    @Value.Default
    public boolean initializeAsync() {
        return AtlasDbConstants.DEFAULT_INITIALIZE_ASYNC;
    }

    /**
     * If true, a background thread will periodically delete cells that
     * have been overwritten or deleted. This differs from scrubbing
     * because it is an untargeted cleaning process that scans all data
     * looking for cells to delete.
     * @deprecated Use {@link AtlasDbRuntimeConfig#sweep#enableSweep} to make this value
     * live-reloadable.
     */
    @Deprecated
    @Value.Default
    public boolean enableSweep() {
        return AtlasDbConstants.DEFAULT_ENABLE_SWEEP;
    }

    /**
     * The number of milliseconds to wait between each batch of cells
     * processed by the background sweeper.
     * @deprecated Use {@link AtlasDbRuntimeConfig#sweep#getSweepPauseMillis} to make this value
     * live-reloadable.
     */
    @Deprecated
    @Value.Default
    public long getSweepPauseMillis() {
        return AtlasDbConstants.DEFAULT_SWEEP_PAUSE_MILLIS;
    }

    /**
     * The number of milliseconds to wait between retries when the background sweeper can't delete data, due to the
     * persistent lock being taken.
     */
    @Value.Default
    public long getSweepPersistentLockWaitMillis() {
        return AtlasDbConstants.DEFAULT_SWEEP_PERSISTENT_LOCK_WAIT_MILLIS;
    }

    /**
     * The target number of (cell, timestamp) pairs to examine in a single run of the background sweeper.
     * @deprecated Use {@link AtlasDbRuntimeConfig#sweep#getSweepReadLimit} to make this value
     * live-reloadable.
     */
    @Deprecated
    @Nullable
    public abstract Integer getSweepReadLimit();

    /**
     * The target number of candidate (cell, timestamp) pairs to load per batch while sweeping.
     * @deprecated Use {@link AtlasDbRuntimeConfig#sweep#getSweepCandidateBatchHint} to make this value
     * live-reloadable.
     */
    @Deprecated
    @Nullable
    public abstract Integer getSweepCandidateBatchHint();

    /**
     * The target number of (cell, timestamp) pairs to delete at once while sweeping.
     * @deprecated Use {@link AtlasDbRuntimeConfig#sweep#getSweepDeleteBatchHint} to make this value
     * live-reloadable.
     */
    @Deprecated
    @Nullable
    public abstract Integer getSweepDeleteBatchHint();

    /**
     * @deprecated Use {@link AtlasDbRuntimeConfig#sweep#getSweepReadLimit()},
     * {@link AtlasDbRuntimeConfig#sweep#getSweepCandidateBatchHint()} and
     * {@link AtlasDbRuntimeConfig#sweep#getSweepDeleteBatchHint()}.
     */
    @Deprecated
    @Nullable
    public abstract Integer getSweepBatchSize();

    /**
     * @deprecated Use {@link AtlasDbRuntimeConfig#sweep#getSweepReadLimit()},
     * {@link AtlasDbRuntimeConfig#sweep#getSweepCandidateBatchHint()} and
     * {@link AtlasDbRuntimeConfig#sweep#getSweepDeleteBatchHint()}.
     */
    @Deprecated
    @Nullable
    public abstract Integer getSweepCellBatchSize();

    /**
     * The time threshold for ProfilingKeyValueService to log a KVS operation for being slow.
     */
    @Value.Default
    public long getKvsSlowLogThresholdMillis() {
        return 1000;
    }

    /**
     * The default lock expiration time for requests to the lock service.
     */
    @Value.Default
    public int getDefaultLockTimeoutSeconds() {
        return AtlasDbConstants.DEFAULT_LOCK_TIMEOUT_SECONDS;
    }

    @Value.Check
    protected final void check() {
        checkLeaderAndTimelockBlocks();
        checkLockAndTimestampBlocks();
        checkNamespaceConfigAndGetNamespace();
    }

    private void checkLeaderAndTimelockBlocks() {
        if (leader().isPresent()) {
            Preconditions.checkState(areTimeAndLockConfigsAbsent(),
                    "If the leader block is present, then the lock and timestamp server blocks must both be absent.");
            Preconditions.checkState(!timelock().isPresent(),
                    "If the leader block is present, then the timelock block must be absent.");
            Preconditions.checkState(!leader().get().leaders().isEmpty(),
                    "Leader config must have at least one server.");
        }

        if (timelock().isPresent()) {
            Preconditions.checkState(areTimeAndLockConfigsAbsent(),
                    "If the timelock block is present, then the lock and timestamp blocks must both be absent.");
        }
    }

    private void checkLockAndTimestampBlocks() {
        Preconditions.checkState(lock().isPresent() == timestamp().isPresent(),
                "Lock and timestamp server blocks must either both be present or both be absent.");
        checkServersListHasAtLeastOneServerIfPresent(lock());
        checkServersListHasAtLeastOneServerIfPresent(timestamp());
    }

<<<<<<< HEAD
    private void checkNamespaceConfig() {
        getNamespaceString();
    }

    @Value.Derived
    @JsonIgnore
    public String getNamespaceString() {
        if (namespace().isPresent()) {
            String namespace = namespace().get();
=======
    private static void checkServersListHasAtLeastOneServerIfPresent(Optional<ServerListConfig> serverListOptional) {
        serverListOptional.ifPresent(
                serverList -> Preconditions.checkState(serverList.hasAtLeastOneServer(),
                        "Server list must have at least one server."));
    }
>>>>>>> 22e129ab

    private String checkNamespaceConfigAndGetNamespace() {
        if (namespace().isPresent()) {
            String namespaceConfigValue = namespace().get();
            keyValueService().namespace().ifPresent(kvsNamespace ->
                    Preconditions.checkState(kvsNamespace.equals(namespaceConfigValue),
                            "If present, keyspace/dbName/sid config should be the same as the"
                                    + " atlas root-level namespace config."));

            timelock().ifPresent(timelock -> timelock.client().ifPresent(client ->
                    Preconditions.checkState(client.equals(namespaceConfigValue),
                            "If present, the TimeLock client config should be the same as the"
                                    + " atlas root-level namespace config.")));
<<<<<<< HEAD
            return namespace;
=======
            return namespaceConfigValue;
>>>>>>> 22e129ab
        } else if (!(keyValueService() instanceof InMemoryAtlasDbConfig)) {
            Preconditions.checkState(keyValueService().namespace().isPresent(),
                    "Either the atlas root-level namespace"
                            + " or the keyspace/dbName/sid config needs to be set.");

            String keyValueServiceNamespace = keyValueService().namespace().get();

            if (timelock().isPresent()) {
                TimeLockClientConfig timeLockConfig = timelock().get();

                Preconditions.checkState(timeLockConfig.client().isPresent(),
                        "Either the atlas root-level namespace config or the TimeLock client config"
                                + " should be present.");

                // In this case, we need to change the TimeLock client name to be equal to the KVS namespace
                // (C* keyspace / Postgres dbName / Oracle sid). But changing the name of the TimeLock client
                // will return the timestamp bound store to 0, so we also need to fast forward the new client bound
                // to a value above of the original bound.
                Preconditions.checkState(timeLockConfig.client().equals(Optional.of(keyValueServiceNamespace)),
                        "AtlasDB refused to start, in order to avoid potential data corruption."
                                + " Please contact AtlasDB support to remediate this. Specific steps are required;"
                                + " DO NOT ATTEMPT TO FIX THIS YOURSELF.");
            }
            return keyValueServiceNamespace;
<<<<<<< HEAD
        } else if (timelock().isPresent()) {
            // Special case - empty timelock and empty namespace/keyspace does not make sense
            Preconditions.checkState(timelock().get().client().isPresent(),
                    "For InMemoryKVS, the TimeLock client should not be empty");
            return timelock().get().client().get();
        }
        return UNSPECIFIED_NAMESPACE;
=======
        } else {
            Preconditions.checkState(keyValueService() instanceof InMemoryAtlasDbConfig,
                    "Expecting KeyvalueServiceConfig to be instance of InMemoryAtlasDbConfig, found %s",
                    keyValueService().getClass());
            if (timelock().isPresent()) {
                return timelock().get().client()
                        .orElseThrow(() ->
                                new IllegalStateException("For InMemoryKVS, the TimeLock client should not be empty"));
            }
            return UNSPECIFIED_NAMESPACE;
        }
    }

    @Value.Derived
    @JsonIgnore
    public String getNamespaceString() {
        if (namespace == null) {
            namespace = checkNamespaceConfigAndGetNamespace();
        }
        return namespace;
>>>>>>> 22e129ab
    }

    private boolean areTimeAndLockConfigsAbsent() {
        return !lock().isPresent() && !timestamp().isPresent();
    }

    @JsonIgnore
    public AtlasDbConfig toOfflineConfig() {
        return ImmutableAtlasDbConfig.builder()
                .from(this)
                .leader(Optional.empty())
                .lock(Optional.empty())
                .timestamp(Optional.empty())
                .build();
    }
}<|MERGE_RESOLUTION|>--- conflicted
+++ resolved
@@ -36,14 +36,10 @@
 @Value.Immutable
 public abstract class AtlasDbConfig {
 
-<<<<<<< HEAD
-    static final String UNSPECIFIED_NAMESPACE = "unspecifed";
-=======
     @VisibleForTesting
     static final String UNSPECIFIED_NAMESPACE = "unspecified";
 
     private String namespace;
->>>>>>> 22e129ab
 
     public abstract KeyValueServiceConfig keyValueService();
 
@@ -296,24 +292,6 @@
         checkServersListHasAtLeastOneServerIfPresent(timestamp());
     }
 
-<<<<<<< HEAD
-    private void checkNamespaceConfig() {
-        getNamespaceString();
-    }
-
-    @Value.Derived
-    @JsonIgnore
-    public String getNamespaceString() {
-        if (namespace().isPresent()) {
-            String namespace = namespace().get();
-=======
-    private static void checkServersListHasAtLeastOneServerIfPresent(Optional<ServerListConfig> serverListOptional) {
-        serverListOptional.ifPresent(
-                serverList -> Preconditions.checkState(serverList.hasAtLeastOneServer(),
-                        "Server list must have at least one server."));
-    }
->>>>>>> 22e129ab
-
     private String checkNamespaceConfigAndGetNamespace() {
         if (namespace().isPresent()) {
             String namespaceConfigValue = namespace().get();
@@ -326,11 +304,8 @@
                     Preconditions.checkState(client.equals(namespaceConfigValue),
                             "If present, the TimeLock client config should be the same as the"
                                     + " atlas root-level namespace config.")));
-<<<<<<< HEAD
-            return namespace;
-=======
+
             return namespaceConfigValue;
->>>>>>> 22e129ab
         } else if (!(keyValueService() instanceof InMemoryAtlasDbConfig)) {
             Preconditions.checkState(keyValueService().namespace().isPresent(),
                     "Either the atlas root-level namespace"
@@ -355,15 +330,11 @@
                                 + " DO NOT ATTEMPT TO FIX THIS YOURSELF.");
             }
             return keyValueServiceNamespace;
-<<<<<<< HEAD
         } else if (timelock().isPresent()) {
             // Special case - empty timelock and empty namespace/keyspace does not make sense
             Preconditions.checkState(timelock().get().client().isPresent(),
                     "For InMemoryKVS, the TimeLock client should not be empty");
             return timelock().get().client().get();
-        }
-        return UNSPECIFIED_NAMESPACE;
-=======
         } else {
             Preconditions.checkState(keyValueService() instanceof InMemoryAtlasDbConfig,
                     "Expecting KeyvalueServiceConfig to be instance of InMemoryAtlasDbConfig, found %s",
@@ -384,11 +355,16 @@
             namespace = checkNamespaceConfigAndGetNamespace();
         }
         return namespace;
->>>>>>> 22e129ab
     }
 
     private boolean areTimeAndLockConfigsAbsent() {
         return !lock().isPresent() && !timestamp().isPresent();
+    }
+
+    private static void checkServersListHasAtLeastOneServerIfPresent(Optional<ServerListConfig> serverListOptional) {
+        serverListOptional.ifPresent(
+                serverList -> Preconditions.checkState(serverList.hasAtLeastOneServer(),
+                        "Server list must have at least one server."));
     }
 
     @JsonIgnore
