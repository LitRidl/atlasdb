{
    "compileClasspath": {
        "cglib:cglib-nodep": {
            "locked": "3.1",
            "transitive": [
                "com.jayway.awaitility:awaitility"
            ]
        },
        "com.carrotsearch:hppc": {
            "locked": "0.5.4",
            "transitive": [
                "com.palantir.atlasdb:atlasdb-cassandra"
            ]
        },
        "com.datastax.cassandra:cassandra-driver-core": {
            "locked": "2.2.0-rc3",
            "transitive": [
                "com.palantir.atlasdb:atlasdb-cassandra"
            ]
        },
        "com.fasterxml.jackson.core:jackson-annotations": {
            "locked": "2.6.7",
            "transitive": [
                "com.fasterxml.jackson.core:jackson-databind",
                "com.palantir.atlasdb:atlasdb-api",
                "com.palantir.atlasdb:atlasdb-commons",
                "com.palantir.atlasdb:timestamp-api",
                "com.palantir.atlasdb:timestamp-client"
            ]
        },
        "com.fasterxml.jackson.core:jackson-core": {
            "locked": "2.6.7",
            "transitive": [
                "com.fasterxml.jackson.core:jackson-databind",
                "com.fasterxml.jackson.datatype:jackson-datatype-guava",
                "com.fasterxml.jackson.datatype:jackson-datatype-jdk8",
                "com.fasterxml.jackson.datatype:jackson-datatype-jsr310",
                "com.fasterxml.jackson.module:jackson-module-afterburner",
                "com.palantir.atlasdb:atlasdb-client"
            ]
        },
        "com.fasterxml.jackson.core:jackson-databind": {
            "locked": "2.6.7",
            "transitive": [
                "com.fasterxml.jackson.datatype:jackson-datatype-guava",
                "com.fasterxml.jackson.datatype:jackson-datatype-jdk8",
                "com.fasterxml.jackson.datatype:jackson-datatype-jsr310",
                "com.fasterxml.jackson.module:jackson-module-afterburner",
                "com.palantir.atlasdb:atlasdb-api",
                "com.palantir.atlasdb:atlasdb-client",
                "com.palantir.atlasdb:timestamp-client",
                "com.palantir.remoting2:jackson-support",
                "com.palantir.remoting2:ssl-config",
                "com.palantir.remoting2:tracing"
            ]
        },
        "com.fasterxml.jackson.datatype:jackson-datatype-guava": {
            "locked": "2.6.7",
            "transitive": [
                "com.palantir.atlasdb:atlasdb-client",
                "com.palantir.remoting2:jackson-support",
                "com.palantir.remoting2:tracing"
            ]
        },
        "com.fasterxml.jackson.datatype:jackson-datatype-jdk8": {
            "locked": "2.6.7",
            "transitive": [
                "com.palantir.remoting2:jackson-support",
                "com.palantir.remoting2:tracing"
            ]
        },
        "com.fasterxml.jackson.datatype:jackson-datatype-jsr310": {
            "locked": "2.6.7",
            "transitive": [
                "com.palantir.remoting2:jackson-support"
            ]
        },
        "com.fasterxml.jackson.module:jackson-module-afterburner": {
            "locked": "2.6.7",
            "transitive": [
                "com.palantir.remoting2:jackson-support",
                "com.palantir.remoting2:tracing"
            ]
        },
        "com.github.almondtools:conmatch": {
            "locked": "0.1.5",
            "transitive": [
                "net.amygdalum:xrayinterface"
            ]
        },
        "com.github.rholder:snowball-stemmer": {
            "locked": "1.3.0.581.1",
            "transitive": [
                "com.palantir.atlasdb:atlasdb-cassandra"
            ]
        },
        "com.github.zafarkhaja:java-semver": {
            "locked": "0.9.0",
            "transitive": [
                "com.palantir.docker.compose:docker-compose-rule-core"
            ]
        },
        "com.google.code.findbugs:annotations": {
            "locked": "2.0.3",
            "transitive": [
                "com.palantir.atlasdb:atlasdb-api",
                "com.palantir.atlasdb:atlasdb-cassandra",
                "com.palantir.atlasdb:atlasdb-client",
                "com.palantir.atlasdb:atlasdb-client-protobufs",
                "com.palantir.atlasdb:atlasdb-commons",
                "com.palantir.atlasdb:commons-annotations",
                "com.palantir.atlasdb:commons-api",
                "com.palantir.atlasdb:commons-executors",
                "com.palantir.atlasdb:timestamp-api",
                "com.palantir.atlasdb:timestamp-client",
                "com.palantir.atlasdb:timestamp-impl",
                "com.palantir.tritium:tritium-api",
                "com.palantir.tritium:tritium-core",
                "com.palantir.tritium:tritium-lib",
                "com.palantir.tritium:tritium-metrics",
                "com.palantir.tritium:tritium-slf4j"
            ]
        },
        "com.google.code.findbugs:jsr305": {
            "locked": "1.3.9",
            "transitive": [
                "com.palantir.atlasdb:atlasdb-commons",
                "org.mpierce.metrics.reservoir:hdrhistogram-metrics-reservoir"
            ]
        },
        "com.google.guava:guava": {
            "locked": "18.0",
            "transitive": [
                "com.datastax.cassandra:cassandra-driver-core",
                "com.fasterxml.jackson.datatype:jackson-datatype-guava",
                "com.palantir.atlasdb:atlasdb-cassandra",
                "com.palantir.atlasdb:atlasdb-commons",
                "com.palantir.docker.compose:docker-compose-rule-core",
                "com.palantir.remoting2:ssl-config",
                "com.palantir.remoting2:tracing",
                "com.palantir.tritium:tritium-core",
                "com.palantir.tritium:tritium-lib",
                "com.palantir.tritium:tritium-metrics"
            ]
        },
        "com.google.protobuf:protobuf-java": {
            "locked": "2.6.0",
            "transitive": [
                "com.palantir.atlasdb:atlasdb-client",
                "com.palantir.atlasdb:atlasdb-client-protobufs"
            ]
        },
        "com.googlecode.concurrent-trees:concurrent-trees": {
            "locked": "2.4.0",
            "transitive": [
                "org.apache.cassandra:cassandra-thrift"
            ]
        },
        "com.googlecode.json-simple:json-simple": {
            "locked": "1.1.1",
            "transitive": [
                "com.palantir.atlasdb:atlasdb-client"
            ]
        },
        "com.googlecode.protobuf-java-format:protobuf-java-format": {
            "locked": "1.2",
            "transitive": [
                "com.palantir.atlasdb:atlasdb-client"
            ]
        },
        "com.jayway.awaitility:awaitility": {
            "locked": "1.6.5",
            "transitive": [
                "com.palantir.docker.compose:docker-compose-rule-core"
            ]
        },
        "com.palantir.atlasdb:atlasdb-api": {
            "project": true,
            "transitive": [
                "com.palantir.atlasdb:atlasdb-cassandra",
                "com.palantir.atlasdb:atlasdb-client"
            ]
        },
        "com.palantir.atlasdb:atlasdb-cassandra": {
            "project": true
        },
        "com.palantir.atlasdb:atlasdb-client": {
            "project": true,
            "transitive": [
                "com.palantir.atlasdb:atlasdb-cassandra"
            ]
        },
        "com.palantir.atlasdb:atlasdb-client-protobufs": {
            "project": true,
            "transitive": [
                "com.palantir.atlasdb:atlasdb-client"
            ]
        },
        "com.palantir.atlasdb:atlasdb-commons": {
            "project": true,
            "transitive": [
                "com.palantir.atlasdb:atlasdb-api",
                "com.palantir.atlasdb:atlasdb-client",
                "com.palantir.atlasdb:commons-api",
                "com.palantir.atlasdb:timestamp-client",
                "com.palantir.atlasdb:timestamp-impl"
            ]
        },
        "com.palantir.atlasdb:commons-annotations": {
            "project": true,
            "transitive": [
                "com.palantir.atlasdb:commons-api"
            ]
        },
        "com.palantir.atlasdb:commons-api": {
            "project": true,
            "transitive": [
                "com.palantir.atlasdb:atlasdb-cassandra"
            ]
        },
        "com.palantir.atlasdb:commons-executors": {
            "project": true,
            "transitive": [
                "com.palantir.atlasdb:atlasdb-commons"
            ]
        },
        "com.palantir.atlasdb:timestamp-api": {
            "project": true,
            "transitive": [
                "com.palantir.atlasdb:atlasdb-api",
                "com.palantir.atlasdb:timestamp-client",
                "com.palantir.atlasdb:timestamp-impl"
            ]
        },
        "com.palantir.atlasdb:timestamp-client": {
            "project": true,
            "transitive": [
                "com.palantir.atlasdb:timestamp-impl"
            ]
        },
        "com.palantir.atlasdb:timestamp-impl": {
            "project": true,
            "transitive": [
                "com.palantir.atlasdb:atlasdb-cassandra"
            ]
        },
        "com.palantir.docker.compose:docker-compose-rule-core": {
            "locked": "0.31.0",
            "transitive": [
                "com.palantir.docker.compose:docker-compose-rule-junit4"
            ]
        },
        "com.palantir.docker.compose:docker-compose-rule-junit4": {
            "locked": "0.31.0",
            "transitive": [
                "com.palantir.docker.proxy:docker-proxy-rule"
            ]
        },
        "com.palantir.docker.proxy:docker-proxy-rule": {
            "locked": "0.3.0"
        },
        "com.palantir.remoting2:jackson-support": {
            "locked": "2.3.0",
            "transitive": [
                "com.palantir.remoting2:tracing"
            ]
        },
        "com.palantir.remoting2:ssl-config": {
            "locked": "2.3.0",
            "transitive": [
                "com.palantir.atlasdb:atlasdb-api",
                "com.palantir.atlasdb:atlasdb-cassandra"
            ]
        },
        "com.palantir.remoting2:tracing": {
            "locked": "2.3.0",
            "transitive": [
                "com.palantir.atlasdb:atlasdb-cassandra",
                "com.palantir.atlasdb:atlasdb-client",
                "com.palantir.atlasdb:timestamp-impl"
            ]
        },
        "com.palantir.safe-logging:safe-logging": {
            "locked": "0.1.3",
            "transitive": [
<<<<<<< HEAD
=======
                "com.palantir.atlasdb:atlasdb-cassandra",
>>>>>>> 6deefc1e
                "com.palantir.atlasdb:atlasdb-client",
                "com.palantir.atlasdb:timestamp-impl"
            ]
        },
        "com.palantir.tritium:tritium-api": {
            "locked": "0.6.0",
            "transitive": [
                "com.palantir.tritium:tritium-core",
                "com.palantir.tritium:tritium-lib",
                "com.palantir.tritium:tritium-metrics",
                "com.palantir.tritium:tritium-slf4j"
            ]
        },
        "com.palantir.tritium:tritium-core": {
            "locked": "0.6.0",
            "transitive": [
                "com.palantir.tritium:tritium-lib",
                "com.palantir.tritium:tritium-metrics",
                "com.palantir.tritium:tritium-slf4j"
            ]
        },
        "com.palantir.tritium:tritium-lib": {
            "locked": "0.6.0",
            "transitive": [
                "com.palantir.atlasdb:atlasdb-client"
            ]
        },
        "com.palantir.tritium:tritium-metrics": {
            "locked": "0.6.0",
            "transitive": [
                "com.palantir.tritium:tritium-lib"
            ]
        },
        "com.palantir.tritium:tritium-slf4j": {
            "locked": "0.6.0",
            "transitive": [
                "com.palantir.tritium:tritium-lib"
            ]
        },
        "commons-codec:commons-codec": {
            "locked": "1.10",
            "transitive": [
                "org.apache.httpcomponents:httpclient"
            ]
        },
        "commons-io:commons-io": {
            "locked": "2.1",
            "transitive": [
                "com.palantir.docker.compose:docker-compose-rule-core"
            ]
        },
        "commons-lang:commons-lang": {
            "locked": "2.6",
            "transitive": [
                "com.palantir.atlasdb:atlasdb-client"
            ]
        },
        "de.jflex:jflex": {
            "locked": "1.6.0",
            "transitive": [
                "com.palantir.atlasdb:atlasdb-cassandra"
            ]
        },
        "io.dropwizard.metrics:metrics-core": {
            "locked": "3.1.2",
            "transitive": [
                "com.palantir.atlasdb:atlasdb-commons",
                "com.palantir.tritium:tritium-metrics",
                "org.mpierce.metrics.reservoir:hdrhistogram-metrics-reservoir"
            ]
        },
        "io.netty:netty-buffer": {
            "locked": "4.0.27.Final",
            "transitive": [
                "io.netty:netty-handler",
                "io.netty:netty-transport"
            ]
        },
        "io.netty:netty-codec": {
            "locked": "4.0.27.Final",
            "transitive": [
                "io.netty:netty-handler"
            ]
        },
        "io.netty:netty-common": {
            "locked": "4.0.27.Final",
            "transitive": [
                "io.netty:netty-buffer"
            ]
        },
        "io.netty:netty-handler": {
            "locked": "4.0.27.Final",
            "transitive": [
                "com.datastax.cassandra:cassandra-driver-core"
            ]
        },
        "io.netty:netty-transport": {
            "locked": "4.0.27.Final",
            "transitive": [
                "io.netty:netty-codec",
                "io.netty:netty-handler"
            ]
        },
        "javax.validation:validation-api": {
            "locked": "1.1.0.Final",
            "transitive": [
                "com.palantir.atlasdb:atlasdb-api"
            ]
        },
        "javax.ws.rs:javax.ws.rs-api": {
            "locked": "2.0.1",
            "transitive": [
                "com.palantir.atlasdb:atlasdb-api",
                "com.palantir.atlasdb:atlasdb-commons",
                "com.palantir.atlasdb:timestamp-api"
            ]
        },
        "joda-time:joda-time": {
            "locked": "2.7",
            "transitive": [
                "com.palantir.docker.compose:docker-compose-rule-core"
            ]
        },
        "junit:junit": {
            "locked": "4.12",
            "transitive": [
                "com.github.almondtools:conmatch",
                "com.palantir.docker.compose:docker-compose-rule-junit4",
                "com.palantir.docker.proxy:docker-proxy-rule"
            ]
        },
        "net.amygdalum:xrayinterface": {
            "locked": "0.3.0",
            "transitive": [
                "com.palantir.docker.proxy:docker-proxy-rule"
            ]
        },
        "net.jpountz.lz4:lz4": {
            "locked": "1.3.0",
            "transitive": [
                "com.palantir.atlasdb:atlasdb-commons"
            ]
        },
        "one.util:streamex": {
            "locked": "0.6.3",
            "transitive": [
                "com.palantir.docker.proxy:docker-proxy-rule"
            ]
        },
        "org.apache.cassandra:cassandra-thrift": {
            "locked": "3.10",
            "transitive": [
                "com.palantir.atlasdb:atlasdb-cassandra"
            ]
        },
        "org.apache.commons:commons-lang3": {
            "locked": "3.1",
            "transitive": [
                "com.palantir.atlasdb:atlasdb-api",
                "com.palantir.docker.compose:docker-compose-rule-core",
                "org.apache.cassandra:cassandra-thrift"
            ]
        },
        "org.apache.commons:commons-pool2": {
            "locked": "2.4.2",
            "transitive": [
                "com.palantir.atlasdb:atlasdb-cassandra"
            ]
        },
        "org.apache.httpcomponents:httpclient": {
            "locked": "4.2.5",
            "transitive": [
                "org.apache.thrift:libthrift"
            ]
        },
        "org.apache.httpcomponents:httpcore": {
            "locked": "4.2.4",
            "transitive": [
                "org.apache.httpcomponents:httpclient",
                "org.apache.thrift:libthrift"
            ]
        },
        "org.apache.thrift:libthrift": {
            "locked": "0.9.2",
            "transitive": [
                "org.apache.cassandra:cassandra-thrift"
            ]
        },
        "org.hamcrest:hamcrest-core": {
            "locked": "1.3",
            "transitive": [
                "com.jayway.awaitility:awaitility",
                "junit:junit",
                "org.hamcrest:hamcrest-library"
            ]
        },
        "org.hamcrest:hamcrest-library": {
            "locked": "1.3",
            "transitive": [
                "com.github.almondtools:conmatch",
                "com.jayway.awaitility:awaitility"
            ]
        },
        "org.hdrhistogram:HdrHistogram": {
            "locked": "2.1.9",
            "transitive": [
                "com.palantir.tritium:tritium-metrics",
                "org.mpierce.metrics.reservoir:hdrhistogram-metrics-reservoir"
            ]
        },
        "org.jboss.marshalling:jboss-marshalling": {
            "locked": "1.4.11.Final",
            "transitive": [
                "com.palantir.atlasdb:atlasdb-cassandra"
            ]
        },
        "org.mpierce.metrics.reservoir:hdrhistogram-metrics-reservoir": {
            "locked": "1.1.2",
            "transitive": [
                "com.palantir.tritium:tritium-metrics"
            ]
        },
        "org.objenesis:objenesis": {
            "locked": "2.2",
            "transitive": [
                "com.jayway.awaitility:awaitility"
            ]
        },
        "org.slf4j:jcl-over-slf4j": {
            "locked": "1.7.5",
            "transitive": [
                "org.apache.cassandra:cassandra-thrift"
            ]
        },
        "org.slf4j:log4j-over-slf4j": {
            "locked": "1.7.5",
            "transitive": [
                "org.apache.cassandra:cassandra-thrift"
            ]
        },
        "org.slf4j:slf4j-api": {
            "locked": "1.7.5",
            "transitive": [
                "com.palantir.atlasdb:atlasdb-commons",
                "com.palantir.docker.compose:docker-compose-rule-core",
                "com.palantir.remoting2:tracing",
                "com.palantir.tritium:tritium-core",
                "com.palantir.tritium:tritium-lib",
                "com.palantir.tritium:tritium-metrics",
                "com.palantir.tritium:tritium-slf4j",
                "io.dropwizard.metrics:metrics-core",
                "org.apache.cassandra:cassandra-thrift",
                "org.apache.thrift:libthrift",
                "org.slf4j:jcl-over-slf4j",
                "org.slf4j:log4j-over-slf4j"
            ]
        },
        "org.xerial.snappy:snappy-java": {
            "locked": "1.1.1.7",
            "transitive": [
                "com.palantir.atlasdb:atlasdb-client"
            ]
        }
    },
    "runtime": {
        "cglib:cglib-nodep": {
            "locked": "3.1",
            "transitive": [
                "com.jayway.awaitility:awaitility"
            ]
        },
        "com.carrotsearch:hppc": {
            "locked": "0.5.4",
            "transitive": [
                "com.palantir.atlasdb:atlasdb-cassandra"
            ]
        },
        "com.datastax.cassandra:cassandra-driver-core": {
            "locked": "2.2.0-rc3",
            "transitive": [
                "com.palantir.atlasdb:atlasdb-cassandra"
            ]
        },
        "com.fasterxml.jackson.core:jackson-annotations": {
            "locked": "2.6.7",
            "transitive": [
                "com.fasterxml.jackson.core:jackson-databind",
                "com.palantir.atlasdb:atlasdb-api",
                "com.palantir.atlasdb:atlasdb-commons",
                "com.palantir.atlasdb:timestamp-api",
                "com.palantir.atlasdb:timestamp-client"
            ]
        },
        "com.fasterxml.jackson.core:jackson-core": {
            "locked": "2.6.7",
            "transitive": [
                "com.fasterxml.jackson.core:jackson-databind",
                "com.fasterxml.jackson.datatype:jackson-datatype-guava",
                "com.fasterxml.jackson.datatype:jackson-datatype-jdk8",
                "com.fasterxml.jackson.datatype:jackson-datatype-jsr310",
                "com.fasterxml.jackson.module:jackson-module-afterburner",
                "com.palantir.atlasdb:atlasdb-client"
            ]
        },
        "com.fasterxml.jackson.core:jackson-databind": {
            "locked": "2.6.7",
            "transitive": [
                "com.fasterxml.jackson.datatype:jackson-datatype-guava",
                "com.fasterxml.jackson.datatype:jackson-datatype-jdk8",
                "com.fasterxml.jackson.datatype:jackson-datatype-jsr310",
                "com.fasterxml.jackson.module:jackson-module-afterburner",
                "com.palantir.atlasdb:atlasdb-api",
                "com.palantir.atlasdb:atlasdb-client",
                "com.palantir.atlasdb:timestamp-client",
                "com.palantir.remoting2:jackson-support",
                "com.palantir.remoting2:ssl-config",
                "com.palantir.remoting2:tracing"
            ]
        },
        "com.fasterxml.jackson.datatype:jackson-datatype-guava": {
            "locked": "2.6.7",
            "transitive": [
                "com.palantir.atlasdb:atlasdb-client",
                "com.palantir.remoting2:jackson-support",
                "com.palantir.remoting2:tracing"
            ]
        },
        "com.fasterxml.jackson.datatype:jackson-datatype-jdk8": {
            "locked": "2.6.7",
            "transitive": [
                "com.palantir.remoting2:jackson-support",
                "com.palantir.remoting2:tracing"
            ]
        },
        "com.fasterxml.jackson.datatype:jackson-datatype-jsr310": {
            "locked": "2.6.7",
            "transitive": [
                "com.palantir.remoting2:jackson-support"
            ]
        },
        "com.fasterxml.jackson.module:jackson-module-afterburner": {
            "locked": "2.6.7",
            "transitive": [
                "com.palantir.remoting2:jackson-support",
                "com.palantir.remoting2:tracing"
            ]
        },
        "com.github.almondtools:conmatch": {
            "locked": "0.1.5",
            "transitive": [
                "net.amygdalum:xrayinterface"
            ]
        },
        "com.github.rholder:snowball-stemmer": {
            "locked": "1.3.0.581.1",
            "transitive": [
                "com.palantir.atlasdb:atlasdb-cassandra"
            ]
        },
        "com.github.zafarkhaja:java-semver": {
            "locked": "0.9.0",
            "transitive": [
                "com.palantir.docker.compose:docker-compose-rule-core"
            ]
        },
        "com.google.code.findbugs:annotations": {
            "locked": "2.0.3",
            "transitive": [
                "com.palantir.atlasdb:atlasdb-api",
                "com.palantir.atlasdb:atlasdb-cassandra",
                "com.palantir.atlasdb:atlasdb-client",
                "com.palantir.atlasdb:atlasdb-client-protobufs",
                "com.palantir.atlasdb:atlasdb-commons",
                "com.palantir.atlasdb:commons-annotations",
                "com.palantir.atlasdb:commons-api",
                "com.palantir.atlasdb:commons-executors",
                "com.palantir.atlasdb:timestamp-api",
                "com.palantir.atlasdb:timestamp-client",
                "com.palantir.atlasdb:timestamp-impl",
                "com.palantir.tritium:tritium-api",
                "com.palantir.tritium:tritium-core",
                "com.palantir.tritium:tritium-lib",
                "com.palantir.tritium:tritium-metrics",
                "com.palantir.tritium:tritium-slf4j"
            ]
        },
        "com.google.code.findbugs:jsr305": {
            "locked": "1.3.9",
            "transitive": [
                "com.palantir.atlasdb:atlasdb-commons",
                "org.mpierce.metrics.reservoir:hdrhistogram-metrics-reservoir"
            ]
        },
        "com.google.guava:guava": {
            "locked": "18.0",
            "transitive": [
                "com.datastax.cassandra:cassandra-driver-core",
                "com.fasterxml.jackson.datatype:jackson-datatype-guava",
                "com.palantir.atlasdb:atlasdb-cassandra",
                "com.palantir.atlasdb:atlasdb-commons",
                "com.palantir.docker.compose:docker-compose-rule-core",
                "com.palantir.remoting2:ssl-config",
                "com.palantir.remoting2:tracing",
                "com.palantir.tritium:tritium-core",
                "com.palantir.tritium:tritium-lib",
                "com.palantir.tritium:tritium-metrics"
            ]
        },
        "com.google.protobuf:protobuf-java": {
            "locked": "2.6.0",
            "transitive": [
                "com.palantir.atlasdb:atlasdb-client",
                "com.palantir.atlasdb:atlasdb-client-protobufs"
            ]
        },
        "com.googlecode.concurrent-trees:concurrent-trees": {
            "locked": "2.4.0",
            "transitive": [
                "org.apache.cassandra:cassandra-thrift"
            ]
        },
        "com.googlecode.json-simple:json-simple": {
            "locked": "1.1.1",
            "transitive": [
                "com.palantir.atlasdb:atlasdb-client"
            ]
        },
        "com.googlecode.protobuf-java-format:protobuf-java-format": {
            "locked": "1.2",
            "transitive": [
                "com.palantir.atlasdb:atlasdb-client"
            ]
        },
        "com.jayway.awaitility:awaitility": {
            "locked": "1.6.5",
            "transitive": [
                "com.palantir.docker.compose:docker-compose-rule-core"
            ]
        },
        "com.palantir.atlasdb:atlasdb-api": {
            "project": true,
            "transitive": [
                "com.palantir.atlasdb:atlasdb-cassandra",
                "com.palantir.atlasdb:atlasdb-client"
            ]
        },
        "com.palantir.atlasdb:atlasdb-cassandra": {
            "project": true
        },
        "com.palantir.atlasdb:atlasdb-client": {
            "project": true,
            "transitive": [
                "com.palantir.atlasdb:atlasdb-cassandra"
            ]
        },
        "com.palantir.atlasdb:atlasdb-client-protobufs": {
            "project": true,
            "transitive": [
                "com.palantir.atlasdb:atlasdb-client"
            ]
        },
        "com.palantir.atlasdb:atlasdb-commons": {
            "project": true,
            "transitive": [
                "com.palantir.atlasdb:atlasdb-api",
                "com.palantir.atlasdb:atlasdb-client",
                "com.palantir.atlasdb:commons-api",
                "com.palantir.atlasdb:timestamp-client",
                "com.palantir.atlasdb:timestamp-impl"
            ]
        },
        "com.palantir.atlasdb:commons-annotations": {
            "project": true,
            "transitive": [
                "com.palantir.atlasdb:commons-api"
            ]
        },
        "com.palantir.atlasdb:commons-api": {
            "project": true,
            "transitive": [
                "com.palantir.atlasdb:atlasdb-cassandra"
            ]
        },
        "com.palantir.atlasdb:commons-executors": {
            "project": true,
            "transitive": [
                "com.palantir.atlasdb:atlasdb-commons"
            ]
        },
        "com.palantir.atlasdb:timestamp-api": {
            "project": true,
            "transitive": [
                "com.palantir.atlasdb:atlasdb-api",
                "com.palantir.atlasdb:timestamp-client",
                "com.palantir.atlasdb:timestamp-impl"
            ]
        },
        "com.palantir.atlasdb:timestamp-client": {
            "project": true,
            "transitive": [
                "com.palantir.atlasdb:timestamp-impl"
            ]
        },
        "com.palantir.atlasdb:timestamp-impl": {
            "project": true,
            "transitive": [
                "com.palantir.atlasdb:atlasdb-cassandra"
            ]
        },
        "com.palantir.docker.compose:docker-compose-rule-core": {
            "locked": "0.31.0",
            "transitive": [
                "com.palantir.docker.compose:docker-compose-rule-junit4"
            ]
        },
        "com.palantir.docker.compose:docker-compose-rule-junit4": {
            "locked": "0.31.0",
            "transitive": [
                "com.palantir.docker.proxy:docker-proxy-rule"
            ]
        },
        "com.palantir.docker.proxy:docker-proxy-rule": {
            "locked": "0.3.0"
        },
        "com.palantir.remoting2:jackson-support": {
            "locked": "2.3.0",
            "transitive": [
                "com.palantir.remoting2:tracing"
            ]
        },
        "com.palantir.remoting2:ssl-config": {
            "locked": "2.3.0",
            "transitive": [
                "com.palantir.atlasdb:atlasdb-api",
                "com.palantir.atlasdb:atlasdb-cassandra"
            ]
        },
        "com.palantir.remoting2:tracing": {
            "locked": "2.3.0",
            "transitive": [
                "com.palantir.atlasdb:atlasdb-cassandra",
                "com.palantir.atlasdb:atlasdb-client",
                "com.palantir.atlasdb:timestamp-impl"
            ]
        },
        "com.palantir.safe-logging:safe-logging": {
            "locked": "0.1.3",
            "transitive": [
<<<<<<< HEAD
=======
                "com.palantir.atlasdb:atlasdb-cassandra",
>>>>>>> 6deefc1e
                "com.palantir.atlasdb:atlasdb-client",
                "com.palantir.atlasdb:timestamp-impl"
            ]
        },
        "com.palantir.tritium:tritium-api": {
            "locked": "0.6.0",
            "transitive": [
                "com.palantir.tritium:tritium-core",
                "com.palantir.tritium:tritium-lib",
                "com.palantir.tritium:tritium-metrics",
                "com.palantir.tritium:tritium-slf4j"
            ]
        },
        "com.palantir.tritium:tritium-core": {
            "locked": "0.6.0",
            "transitive": [
                "com.palantir.tritium:tritium-lib",
                "com.palantir.tritium:tritium-metrics",
                "com.palantir.tritium:tritium-slf4j"
            ]
        },
        "com.palantir.tritium:tritium-lib": {
            "locked": "0.6.0",
            "transitive": [
                "com.palantir.atlasdb:atlasdb-client"
            ]
        },
        "com.palantir.tritium:tritium-metrics": {
            "locked": "0.6.0",
            "transitive": [
                "com.palantir.tritium:tritium-lib"
            ]
        },
        "com.palantir.tritium:tritium-slf4j": {
            "locked": "0.6.0",
            "transitive": [
                "com.palantir.tritium:tritium-lib"
            ]
        },
        "commons-codec:commons-codec": {
            "locked": "1.10",
            "transitive": [
                "org.apache.httpcomponents:httpclient"
            ]
        },
        "commons-io:commons-io": {
            "locked": "2.1",
            "transitive": [
                "com.palantir.docker.compose:docker-compose-rule-core"
            ]
        },
        "commons-lang:commons-lang": {
            "locked": "2.6",
            "transitive": [
                "com.palantir.atlasdb:atlasdb-client"
            ]
        },
        "de.jflex:jflex": {
            "locked": "1.6.0",
            "transitive": [
                "com.palantir.atlasdb:atlasdb-cassandra"
            ]
        },
        "io.dropwizard.metrics:metrics-core": {
            "locked": "3.1.2",
            "transitive": [
                "com.palantir.atlasdb:atlasdb-commons",
                "com.palantir.tritium:tritium-metrics",
                "org.mpierce.metrics.reservoir:hdrhistogram-metrics-reservoir"
            ]
        },
        "io.netty:netty-buffer": {
            "locked": "4.0.27.Final",
            "transitive": [
                "io.netty:netty-handler",
                "io.netty:netty-transport"
            ]
        },
        "io.netty:netty-codec": {
            "locked": "4.0.27.Final",
            "transitive": [
                "io.netty:netty-handler"
            ]
        },
        "io.netty:netty-common": {
            "locked": "4.0.27.Final",
            "transitive": [
                "io.netty:netty-buffer"
            ]
        },
        "io.netty:netty-handler": {
            "locked": "4.0.27.Final",
            "transitive": [
                "com.datastax.cassandra:cassandra-driver-core"
            ]
        },
        "io.netty:netty-transport": {
            "locked": "4.0.27.Final",
            "transitive": [
                "io.netty:netty-codec",
                "io.netty:netty-handler"
            ]
        },
        "javax.validation:validation-api": {
            "locked": "1.1.0.Final",
            "transitive": [
                "com.palantir.atlasdb:atlasdb-api"
            ]
        },
        "javax.ws.rs:javax.ws.rs-api": {
            "locked": "2.0.1",
            "transitive": [
                "com.palantir.atlasdb:atlasdb-api",
                "com.palantir.atlasdb:atlasdb-commons",
                "com.palantir.atlasdb:timestamp-api"
            ]
        },
        "joda-time:joda-time": {
            "locked": "2.7",
            "transitive": [
                "com.palantir.docker.compose:docker-compose-rule-core"
            ]
        },
        "junit:junit": {
            "locked": "4.12",
            "transitive": [
                "com.github.almondtools:conmatch",
                "com.palantir.docker.compose:docker-compose-rule-junit4",
                "com.palantir.docker.proxy:docker-proxy-rule"
            ]
        },
        "net.amygdalum:xrayinterface": {
            "locked": "0.3.0",
            "transitive": [
                "com.palantir.docker.proxy:docker-proxy-rule"
            ]
        },
        "net.jpountz.lz4:lz4": {
            "locked": "1.3.0",
            "transitive": [
                "com.palantir.atlasdb:atlasdb-commons"
            ]
        },
        "one.util:streamex": {
            "locked": "0.6.3",
            "transitive": [
                "com.palantir.docker.proxy:docker-proxy-rule"
            ]
        },
        "org.apache.cassandra:cassandra-thrift": {
            "locked": "3.10",
            "transitive": [
                "com.palantir.atlasdb:atlasdb-cassandra"
            ]
        },
        "org.apache.commons:commons-lang3": {
            "locked": "3.1",
            "transitive": [
                "com.palantir.atlasdb:atlasdb-api",
                "com.palantir.docker.compose:docker-compose-rule-core",
                "org.apache.cassandra:cassandra-thrift"
            ]
        },
        "org.apache.commons:commons-pool2": {
            "locked": "2.4.2",
            "transitive": [
                "com.palantir.atlasdb:atlasdb-cassandra"
            ]
        },
        "org.apache.httpcomponents:httpclient": {
            "locked": "4.2.5",
            "transitive": [
                "org.apache.thrift:libthrift"
            ]
        },
        "org.apache.httpcomponents:httpcore": {
            "locked": "4.2.4",
            "transitive": [
                "org.apache.httpcomponents:httpclient",
                "org.apache.thrift:libthrift"
            ]
        },
        "org.apache.thrift:libthrift": {
            "locked": "0.9.2",
            "transitive": [
                "org.apache.cassandra:cassandra-thrift"
            ]
        },
        "org.hamcrest:hamcrest-core": {
            "locked": "1.3",
            "transitive": [
                "com.jayway.awaitility:awaitility",
                "junit:junit",
                "org.hamcrest:hamcrest-library"
            ]
        },
        "org.hamcrest:hamcrest-library": {
            "locked": "1.3",
            "transitive": [
                "com.github.almondtools:conmatch",
                "com.jayway.awaitility:awaitility"
            ]
        },
        "org.hdrhistogram:HdrHistogram": {
            "locked": "2.1.9",
            "transitive": [
                "com.palantir.tritium:tritium-metrics",
                "org.mpierce.metrics.reservoir:hdrhistogram-metrics-reservoir"
            ]
        },
        "org.jboss.marshalling:jboss-marshalling": {
            "locked": "1.4.11.Final",
            "transitive": [
                "com.palantir.atlasdb:atlasdb-cassandra"
            ]
        },
        "org.mpierce.metrics.reservoir:hdrhistogram-metrics-reservoir": {
            "locked": "1.1.2",
            "transitive": [
                "com.palantir.tritium:tritium-metrics"
            ]
        },
        "org.objenesis:objenesis": {
            "locked": "2.2",
            "transitive": [
                "com.jayway.awaitility:awaitility"
            ]
        },
        "org.slf4j:jcl-over-slf4j": {
            "locked": "1.7.5",
            "transitive": [
                "org.apache.cassandra:cassandra-thrift"
            ]
        },
        "org.slf4j:log4j-over-slf4j": {
            "locked": "1.7.5",
            "transitive": [
                "org.apache.cassandra:cassandra-thrift"
            ]
        },
        "org.slf4j:slf4j-api": {
            "locked": "1.7.5",
            "transitive": [
                "com.palantir.atlasdb:atlasdb-commons",
                "com.palantir.docker.compose:docker-compose-rule-core",
                "com.palantir.remoting2:tracing",
                "com.palantir.tritium:tritium-core",
                "com.palantir.tritium:tritium-lib",
                "com.palantir.tritium:tritium-metrics",
                "com.palantir.tritium:tritium-slf4j",
                "io.dropwizard.metrics:metrics-core",
                "org.apache.cassandra:cassandra-thrift",
                "org.apache.thrift:libthrift",
                "org.slf4j:jcl-over-slf4j",
                "org.slf4j:log4j-over-slf4j"
            ]
        },
        "org.xerial.snappy:snappy-java": {
            "locked": "1.1.1.7",
            "transitive": [
                "com.palantir.atlasdb:atlasdb-client"
            ]
        }
    }
}<|MERGE_RESOLUTION|>--- conflicted
+++ resolved
@@ -283,10 +283,7 @@
         "com.palantir.safe-logging:safe-logging": {
             "locked": "0.1.3",
             "transitive": [
-<<<<<<< HEAD
-=======
                 "com.palantir.atlasdb:atlasdb-cassandra",
->>>>>>> 6deefc1e
                 "com.palantir.atlasdb:atlasdb-client",
                 "com.palantir.atlasdb:timestamp-impl"
             ]
@@ -835,10 +832,7 @@
         "com.palantir.safe-logging:safe-logging": {
             "locked": "0.1.3",
             "transitive": [
-<<<<<<< HEAD
-=======
                 "com.palantir.atlasdb:atlasdb-cassandra",
->>>>>>> 6deefc1e
                 "com.palantir.atlasdb:atlasdb-client",
                 "com.palantir.atlasdb:timestamp-impl"
             ]
