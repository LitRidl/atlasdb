(ns jepsen.atlasdb
  (:require [clojure.tools.logging :refer :all]
            [jepsen.checker :as checker]
            [jepsen.client :as client]
            [jepsen.control :as c]
            [jepsen.db :as db]
            [jepsen.generator :as gen]
            [jepsen.nemesis :as nemesis]
            [jepsen.os.debian :as debian]
            [jepsen.util :refer [timeout]]
            [knossos.history :as history]
            [jepsen.tests :as tests])
<<<<<<< HEAD
  (:import com.palantir.atlasdb.jepsen.JepsenHistoryCheckers)
  (:import com.palantir.atlasdb.http.TimestampClient))
=======
    ;; We can import any Java objects, since Clojure runs on the JVM
    (:import com.palantir.atlasdb.jepsen.JepsenHistoryChecker)
    (:import com.palantir.atlasdb.http.TimestampClient))
>>>>>>> d3c8ed2d

;;;;;;;;;;;;;;;;;;;;;;;;;;;;;;;;;;;;;;;;;;;;;;;;;;;;;;;;;;;;;;;;;;;;;;;;;;;;;;;;;;;;;;;;;;;;;;;;;;;;;;;;;;;;;;;;;;;;;;;
;; Server setup, teardown, and log files
;;;;;;;;;;;;;;;;;;;;;;;;;;;;;;;;;;;;;;;;;;;;;;;;;;;;;;;;;;;;;;;;;;;;;;;;;;;;;;;;;;;;;;;;;;;;;;;;;;;;;;;;;;;;;;;;;;;;;;;
(defn create-server
  "Creates an object that implements the db/DB protocol.
   This object defines how to setup and teardown a timelock server on a given node, and specifies where the log files
   can be found.
  "
  []
  (reify db/DB
    (setup! [_ _ node]
      (c/su
        (debian/install-jdk8!)
        (info node "Uploading and unpacking timelock server")
        (c/upload "resources/atlasdb/atlasdb-timelock-server.tgz" "/")
        (c/exec :mkdir "/atlasdb-timelock-server")
        (c/exec :tar :xf "/atlasdb-timelock-server.tgz" "-C" "/atlasdb-timelock-server" "--strip-components" "1")
        (c/upload "resources/atlasdb/timelock.yml" "/atlasdb-timelock-server/var/conf")
        (c/exec :sed :-i (format "s/<HOSTNAME>/%s/" (name node)) "/atlasdb-timelock-server/var/conf/timelock.yml")
        (info node "Starting timelock server")
        (c/exec :env "JAVA_HOME=/usr/lib/jvm/java-8-oracle" "/atlasdb-timelock-server/service/bin/init.sh" "start")
        (info node "Waiting until timelock cluster is ready")
        (TimestampClient/waitUntilHostReady (name node))
        (Thread/sleep (* 1000 10))
        (TimestampClient/waitUntilTimestampClusterReady '("n1" "n2" "n3" "n4" "n5"))))

    (teardown! [_ _ node]
      (c/su
        (try (c/exec "/atlasdb-timelock-server/service/bin/init.sh" "stop") (catch Exception _))
        (try (c/exec :rm :-rf "/atlasdb-timelock-server") (catch Exception _))
        (try (c/exec :rm :-f "/atlasdb-timelock-server.tgz") (catch Exception _))))

    db/LogFiles
    (log-files [_ test node]
      ["/atlasdb-timelock-server/var/log/atlasdb-timelock-server-startup.log"])))

;;;;;;;;;;;;;;;;;;;;;;;;;;;;;;;;;;;;;;;;;;;;;;;;;;;;;;;;;;;;;;;;;;;;;;;;;;;;;;;;;;;;;;;;;;;;;;;;;;;;;;;;;;;;;;;;;;;;;;;
;; Defining the set of of operations that you can do with a client
;;;;;;;;;;;;;;;;;;;;;;;;;;;;;;;;;;;;;;;;;;;;;;;;;;;;;;;;;;;;;;;;;;;;;;;;;;;;;;;;;;;;;;;;;;;;;;;;;;;;;;;;;;;;;;;;;;;;;;;
(defn read-operation [_ _] {:type :invoke, :f :read-operation, :value nil})

;;;;;;;;;;;;;;;;;;;;;;;;;;;;;;;;;;;;;;;;;;;;;;;;;;;;;;;;;;;;;;;;;;;;;;;;;;;;;;;;;;;;;;;;;;;;;;;;;;;;;;;;;;;;;;;;;;;;;;;
;; Client creation and invocations (i.e. reading a timestamp)
;;;;;;;;;;;;;;;;;;;;;;;;;;;;;;;;;;;;;;;;;;;;;;;;;;;;;;;;;;;;;;;;;;;;;;;;;;;;;;;;;;;;;;;;;;;;;;;;;;;;;;;;;;;;;;;;;;;;;;;
(defn create-client
  "Creates an object that implements the client/Client protocol.
   The object defines how you create a timestamp client, and how to request timestamps from it. The first call to this
   function will return an invalid object: you should call 'setup' on the returned object to get a valid one.
  "
  [timestamp-client]
  (reify client/Client
    (setup!
      [this test node]
      "Factory that returns an object implementing client/Client"
        (create-client (TimestampClient/create '("n1" "n2" "n3" "n4" "n5"))))

    (invoke!
      [this test op]
      "Run an operation on our client"
      (case (:f op)
        :read-operation
          (timeout (* 30 1000)
            (assoc op :type :fail :error :timeout)
            (try
              (assoc op :type :ok :value (.getFreshTimestamp timestamp-client))
              (catch Exception e
                (assoc op :type :fail :error (.toString e)))))))

    (teardown! [_ test])))

;;;;;;;;;;;;;;;;;;;;;;;;;;;;;;;;;;;;;;;;;;;;;;;;;;;;;;;;;;;;;;;;;;;;;;;;;;;;;;;;;;;;;;;;;;;;;;;;;;;;;;;;;;;;;;;;;;;;;;;
;; How to check the validity of a run of the Jepsen test: we hand off to JepsenHistoryChecker
;;;;;;;;;;;;;;;;;;;;;;;;;;;;;;;;;;;;;;;;;;;;;;;;;;;;;;;;;;;;;;;;;;;;;;;;;;;;;;;;;;;;;;;;;;;;;;;;;;;;;;;;;;;;;;;;;;;;;;;
(def checker
  (reify checker/Checker
    (check [this test model history opts]
      (.checkClojureHistory (JepsenHistoryCheckers/createWithLivenessCheckers) history))))

;;;;;;;;;;;;;;;;;;;;;;;;;;;;;;;;;;;;;;;;;;;;;;;;;;;;;;;;;;;;;;;;;;;;;;;;;;;;;;;;;;;;;;;;;;;;;;;;;;;;;;;;;;;;;;;;;;;;;;;
;; Defining the Jepsen test
;;;;;;;;;;;;;;;;;;;;;;;;;;;;;;;;;;;;;;;;;;;;;;;;;;;;;;;;;;;;;;;;;;;;;;;;;;;;;;;;;;;;;;;;;;;;;;;;;;;;;;;;;;;;;;;;;;;;;;;
(defn atlasdb-test
  []
  (assoc tests/noop-test
    :os debian/os
    :client (create-client nil)
    :nemesis (nemesis/partition-random-halves)
    :generator (->> read-operation
                    (gen/stagger 0.05)
                    (gen/nemesis
                    (gen/seq (cycle [(gen/sleep 5)
                                     {:type :info, :f :start}
                                     (gen/sleep 55)
                                     {:type :info, :f :stop}])))
                    (gen/time-limit 300))
    :db (create-server)
    :checker checker))<|MERGE_RESOLUTION|>--- conflicted
+++ resolved
@@ -10,14 +10,9 @@
             [jepsen.util :refer [timeout]]
             [knossos.history :as history]
             [jepsen.tests :as tests])
-<<<<<<< HEAD
-  (:import com.palantir.atlasdb.jepsen.JepsenHistoryCheckers)
-  (:import com.palantir.atlasdb.http.TimestampClient))
-=======
     ;; We can import any Java objects, since Clojure runs on the JVM
-    (:import com.palantir.atlasdb.jepsen.JepsenHistoryChecker)
+    (:import com.palantir.atlasdb.jepsen.JepsenHistoryCheckers)
     (:import com.palantir.atlasdb.http.TimestampClient))
->>>>>>> d3c8ed2d
 
 ;;;;;;;;;;;;;;;;;;;;;;;;;;;;;;;;;;;;;;;;;;;;;;;;;;;;;;;;;;;;;;;;;;;;;;;;;;;;;;;;;;;;;;;;;;;;;;;;;;;;;;;;;;;;;;;;;;;;;;;
 ;; Server setup, teardown, and log files
@@ -90,7 +85,7 @@
     (teardown! [_ test])))
 
 ;;;;;;;;;;;;;;;;;;;;;;;;;;;;;;;;;;;;;;;;;;;;;;;;;;;;;;;;;;;;;;;;;;;;;;;;;;;;;;;;;;;;;;;;;;;;;;;;;;;;;;;;;;;;;;;;;;;;;;;
-;; How to check the validity of a run of the Jepsen test: we hand off to JepsenHistoryChecker
+;; How to check the validity of a run of the Jepsen test: we hand off to a JepsenHistoryChecker
 ;;;;;;;;;;;;;;;;;;;;;;;;;;;;;;;;;;;;;;;;;;;;;;;;;;;;;;;;;;;;;;;;;;;;;;;;;;;;;;;;;;;;;;;;;;;;;;;;;;;;;;;;;;;;;;;;;;;;;;;
 (def checker
   (reify checker/Checker
