/*
 * Copyright 2017 Palantir Technologies, Inc. All rights reserved.
 *
 * Licensed under the BSD-3 License (the "License");
 * you may not use this file except in compliance with the License.
 * You may obtain a copy of the License at
 *
 * http://opensource.org/licenses/BSD-3-Clause
 *
 * Unless required by applicable law or agreed to in writing, software
 * distributed under the License is distributed on an "AS IS" BASIS,
 * WITHOUT WARRANTIES OR CONDITIONS OF ANY KIND, either express or implied.
 * See the License for the specific language governing permissions and
 * limitations under the License.
 */

package com.palantir.atlasdb.keyvalue.cassandra.sweep;

import java.util.Collection;
import java.util.Comparator;
import java.util.List;
import java.util.Map;
import java.util.Optional;
import java.util.stream.Collectors;

import org.apache.cassandra.thrift.KeyRange;
import org.apache.cassandra.thrift.KeySlice;
import org.apache.cassandra.thrift.SlicePredicate;

import com.google.common.collect.Iterables;
import com.google.common.collect.Lists;
import com.palantir.atlasdb.keyvalue.api.Cell;
import com.palantir.atlasdb.keyvalue.api.TableReference;
import com.palantir.atlasdb.keyvalue.cassandra.CqlExecutor;
import com.palantir.atlasdb.keyvalue.cassandra.paging.RowGetter;
import com.palantir.atlasdb.keyvalue.cassandra.thrift.SlicePredicates;
<<<<<<< HEAD
=======
import com.palantir.common.base.Throwables;
>>>>>>> 65c36cd1

public class GetCellTimestamps {

    private final RowGetter rowGetter;
    private final CqlExecutor cqlExecutor;
    private final TableReference tableRef;
    private final byte[] startRowInclusive;
    private final int batchHint;

    private byte[] endRowInclusive;

    private final Collection<CellWithTimestamp> timestamps = Lists.newArrayList();

    public GetCellTimestamps(
            CqlExecutor cqlExecutor,
            RowGetter rowGetter,
            TableReference tableRef,
            byte[] startRowInclusive,
            int batchHint) {
        this.cqlExecutor = cqlExecutor;
        this.rowGetter = rowGetter;
        this.tableRef = tableRef;
        this.startRowInclusive = startRowInclusive;
        this.batchHint = batchHint;
    }

    /**
     * Fetches a batch of timestamps, grouped by cell. The returned {@link CellWithTimestamp}s are ordered by cell.
     */
    public List<CellWithTimestamps> execute() {
        fetchBatchOfTimestamps();

        return groupTimestampsByCell();
    }

    /**
     * We always finish the last whole row when fetching timestamps. Sweep actually only requires that we return a
     * whole cell at a time, but due to the limited types of queries cassandra supports, it's easiest to finish a whole
     * row.
     */
    private void fetchBatchOfTimestamps() {
        fetchBatchOfTimestampsBeginningAtStartRow();

        fetchRemainingTimestampsForLastRow();
    }

    /**
     * The complexity in this method is due to a desire to avoid scanning over large numbers of tombstoned rows.
     * <p>
     * Details: An unbounded CQL query will scan over an unbounded number of tombstoned rows in an attempt to find
     * either the end of the table, or the desired number of results. This can lead to timeouts if there are large
     * segments of tombstoned rows (which can happen with THOROUGH sweep). Thrift, on the other hand, will actually
     * return the tombstoned rows (they will just be empty KeySlices), which allows us to page over them. So, we first
     * execute a thrift range scan to determine an upper bound on the CQL range scan, and page over the data until we
     * find some live cells.
     * <p>
     * This is a hack (and a perf hit) until we have a better solution to avoid scanning massive numbers of
     * tombstones (ideally this will involve catching some exception and reducing the range appropriately).
     */
    private void fetchBatchOfTimestampsBeginningAtStartRow() {
        Optional<byte[]> rangeEnd;
        for (byte[] rangeStart = startRowInclusive; timestamps.isEmpty(); rangeStart = rangeEnd.get()) {
            rangeEnd = determineSafeRangeEnd(rangeStart);
            if (!rangeEnd.isPresent()) {
                return;
            }

            List<CellWithTimestamp> batch = cqlExecutor.getTimestamps(tableRef, rangeStart, rangeEnd.get(), batchHint);
            timestamps.addAll(batch);
        }
    }

    private Optional<byte[]> determineSafeRangeEnd(byte[] rangeStart) {
        KeyRange keyRange = new KeyRange().setStart_key(rangeStart).setEnd_key(new byte[0]).setCount(batchHint);
        SlicePredicate slicePredicate = SlicePredicates.create(SlicePredicates.Range.ALL, SlicePredicates.Limit.ONE);
<<<<<<< HEAD

        List<KeySlice> rows = rowGetter.getRows("getCandidateCellsForSweeping", keyRange, slicePredicate);
        if (rows.isEmpty()) {
            return Optional.empty();
        } else {
            return Optional.of(Iterables.getLast(rows).getKey());
=======
        try {
            List<KeySlice> rows = rowGetter.getRows("getCandidateCellsForSweeping", keyRange, slicePredicate);
            if (rows.isEmpty()) {
                return Optional.empty();
            } else {
                return Optional.of(Iterables.getLast(rows).getKey());
            }
        } catch (Exception e) {
            // TODO(nziebart): handle QoS exceptions here
            throw Throwables.throwUncheckedException(e);
>>>>>>> 65c36cd1
        }
    }

    private void fetchRemainingTimestampsForLastRow() {
        boolean moreToFetch = !timestamps.isEmpty();
        while (moreToFetch) {
            moreToFetch = fetchBatchOfRemainingTimestampsForLastRow();
        }
    }

    private boolean fetchBatchOfRemainingTimestampsForLastRow() {
        CellWithTimestamp lastCell = Iterables.getLast(timestamps);

        List<CellWithTimestamp> batch = cqlExecutor.getTimestampsWithinRow(
                tableRef,
                lastCell.cell().getRowName(),
                lastCell.cell().getColumnName(),
                lastCell.timestamp(),
                batchHint);

        return timestamps.addAll(batch);
    }

    private List<CellWithTimestamps> groupTimestampsByCell() {
        Map<Cell, List<Long>> timestampsByCell = timestamps.stream().collect(
                Collectors.groupingBy(CellWithTimestamp::cell,
                        Collectors.mapping(CellWithTimestamp::timestamp, Collectors.toList())));

        return timestampsByCell.entrySet().stream()
                .map(entry -> CellWithTimestamps.of(entry.getKey(), entry.getValue()))
                .sorted(Comparator.comparing(CellWithTimestamps::cell))
                .collect(Collectors.toList());
    }
}<|MERGE_RESOLUTION|>--- conflicted
+++ resolved
@@ -34,10 +34,6 @@
 import com.palantir.atlasdb.keyvalue.cassandra.CqlExecutor;
 import com.palantir.atlasdb.keyvalue.cassandra.paging.RowGetter;
 import com.palantir.atlasdb.keyvalue.cassandra.thrift.SlicePredicates;
-<<<<<<< HEAD
-=======
-import com.palantir.common.base.Throwables;
->>>>>>> 65c36cd1
 
 public class GetCellTimestamps {
 
@@ -46,8 +42,6 @@
     private final TableReference tableRef;
     private final byte[] startRowInclusive;
     private final int batchHint;
-
-    private byte[] endRowInclusive;
 
     private final Collection<CellWithTimestamp> timestamps = Lists.newArrayList();
 
@@ -113,25 +107,12 @@
     private Optional<byte[]> determineSafeRangeEnd(byte[] rangeStart) {
         KeyRange keyRange = new KeyRange().setStart_key(rangeStart).setEnd_key(new byte[0]).setCount(batchHint);
         SlicePredicate slicePredicate = SlicePredicates.create(SlicePredicates.Range.ALL, SlicePredicates.Limit.ONE);
-<<<<<<< HEAD
 
         List<KeySlice> rows = rowGetter.getRows("getCandidateCellsForSweeping", keyRange, slicePredicate);
         if (rows.isEmpty()) {
             return Optional.empty();
         } else {
             return Optional.of(Iterables.getLast(rows).getKey());
-=======
-        try {
-            List<KeySlice> rows = rowGetter.getRows("getCandidateCellsForSweeping", keyRange, slicePredicate);
-            if (rows.isEmpty()) {
-                return Optional.empty();
-            } else {
-                return Optional.of(Iterables.getLast(rows).getKey());
-            }
-        } catch (Exception e) {
-            // TODO(nziebart): handle QoS exceptions here
-            throw Throwables.throwUncheckedException(e);
->>>>>>> 65c36cd1
         }
     }
 
