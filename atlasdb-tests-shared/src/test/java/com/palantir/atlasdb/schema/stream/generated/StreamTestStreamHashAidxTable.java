--- conflicted
+++ resolved
@@ -768,9 +768,5 @@
      * {@link UnsignedBytes}
      * {@link ValueType}
      */
-<<<<<<< HEAD
-    static String __CLASS_HASH = "mMGhqzU1Vv1VFMjXZOvu2g==";
-=======
-    static String __CLASS_HASH = "x7RpdftIM4aAZfD7iK/IMQ==";
->>>>>>> ac755b2a
+    static String __CLASS_HASH = "bOpvxMuZDixeMAUwcXgSfQ==";
 }