--- conflicted
+++ resolved
@@ -733,9 +733,5 @@
      * {@link UnsignedBytes}
      * {@link ValueType}
      */
-<<<<<<< HEAD
-    static String __CLASS_HASH = "2Tp2hywVQ7L6LWzUs85W/A==";
-=======
-    static String __CLASS_HASH = "9/3DQmfyJb8b6iKJn7qLWQ==";
->>>>>>> ac755b2a
+    static String __CLASS_HASH = "TISn62s2ly+SZcwrur+E4A==";
 }